--- conflicted
+++ resolved
@@ -1,13 +1,6 @@
 import pLimit from 'p-limit';
 import { checkBookingAvailability } from '../blockchain/bookingContract';
 import { supabase } from '../config/supabase';
-<<<<<<< HEAD
-import type { PropertyResponse } from '../types/property.types';
-
-async function getPropertyById(id: string): Promise<PropertyResponse> {
-  if (!id || typeof id !== 'string') {
-    throw new Error('Invalid property ID format.');
-=======
 import type {
   AvailabilityRange,
   CreatePropertyInput,
@@ -92,7 +85,10 @@
   return images.every((url) => urlRegex.test(url));
 }
 
-function validateAmenities(amenities: string[]): { valid: boolean; invalidAmenities: string[] } {
+function validateAmenities(amenities: string[]): {
+  valid: boolean;
+  invalidAmenities: string[];
+} {
   const invalidAmenities = amenities.filter(
     (amenity) => !ALLOWED_AMENITIES.includes(amenity as AllowedAmenity)
   );
@@ -103,12 +99,16 @@
   };
 }
 
-function validateAvailabilityRanges(availability: AvailabilityRange[]): boolean {
+function validateAvailabilityRanges(
+  availability: AvailabilityRange[]
+): boolean {
   return availability.every((range) => {
     const startDate = new Date(range.start_date);
     const endDate = new Date(range.end_date);
     return (
-      startDate < endDate && !Number.isNaN(startDate.getTime()) && !Number.isNaN(endDate.getTime())
+      startDate < endDate &&
+      !Number.isNaN(startDate.getTime()) &&
+      !Number.isNaN(endDate.getTime())
     );
   });
 }
@@ -217,7 +217,9 @@
 /**
  * Get property by ID
  */
-export async function getPropertyById(id: string): Promise<ServiceResponse<Property>> {
+export async function getPropertyById(
+  id: string
+): Promise<ServiceResponse<Property>> {
   try {
     const { data: property, error } = await supabase
       .from('properties')
@@ -244,60 +246,260 @@
       error: 'Internal server error',
       details: error,
     };
->>>>>>> 1ce60f37
-  }
-
-  try {
-    const { data, error } = await supabase
+  }
+}
+
+/**
+ * Update property
+ */
+export async function updateProperty(
+  id: string,
+  input: UpdatePropertyInput
+): Promise<ServiceResponse<Property>> {
+  try {
+    // Validate input using Zod schema
+    const validationResult = updatePropertySchema.safeParse(input);
+    if (!validationResult.success) {
+      return {
+        success: false,
+        error: 'Validation failed',
+        details: validationResult.error.errors,
+      };
+    }
+
+    // Validate image URLs if provided
+    if (input.images && input.images.length > 0) {
+      if (!validateImageUrls(input.images)) {
+        return {
+          success: false,
+          error:
+            'Invalid image URLs. Images must be valid HTTP/HTTPS URLs ending with jpg, jpeg, png, gif, or webp',
+        };
+      }
+    }
+
+    // Validate amenities if provided
+    if (input.amenities && input.amenities.length > 0) {
+      const amenitiesValidation = validateAmenities(input.amenities);
+      if (!amenitiesValidation.valid) {
+        return {
+          success: false,
+          error: 'Invalid amenities provided',
+          details: {
+            invalidAmenities: amenitiesValidation.invalidAmenities,
+            allowedAmenities: ALLOWED_AMENITIES,
+          },
+        };
+      }
+    }
+
+    // Validate availability ranges if provided
+    if (input.availability && input.availability.length > 0) {
+      if (!validateAvailabilityRanges(input.availability)) {
+        return {
+          success: false,
+          error:
+            'Invalid availability ranges. Start date must be before end date and dates must be valid',
+        };
+      }
+    }
+
+    // Check if property exists
+    const existingProperty = await getPropertyById(id);
+    if (!existingProperty.success) {
+      return existingProperty;
+    }
+
+    // Update property in database
+    const { data: property, error: updateError } = await supabase
       .from('properties')
-      .select(
-        `
-          id,
-          title,
-          description,
-          price,
-          location_address,
-          location_city,
-          location_country,
-          location_coordinates,
-          amenities,
-          images,
-          bedrooms,
-          bathrooms,
-          max_guests,
-          owner_id,
-          status,
-          availability,
-          security_deposit,
-          cancellation_policy,
-          created_at,
-          updated_at
-        `
-      )
+      .update({
+        ...input,
+        updated_at: new Date().toISOString(),
+      })
       .eq('id', id)
+      .select()
       .single();
 
+    if (updateError) {
+      console.error('Database update error:', updateError);
+      return {
+        success: false,
+        error: 'Failed to update property',
+        details: updateError,
+      };
+    }
+
+    return {
+      success: true,
+      data: property as Property,
+    };
+  } catch (error) {
+    console.error('Property update error:', error);
+    return {
+      success: false,
+      error: 'Internal server error',
+      details: error,
+    };
+  }
+}
+
+/**
+ * Delete property
+ */
+export async function deleteProperty(
+  id: string
+): Promise<ServiceResponse<boolean>> {
+  try {
+    // Check if property exists
+    const existingProperty = await getPropertyById(id);
+    if (!existingProperty.success) {
+      return {
+        success: false,
+        error: 'Property not found',
+      };
+    }
+
+    const { error } = await supabase.from('properties').delete().eq('id', id);
+
     if (error) {
-      console.error('Supabase error fetching property:', error);
-      throw new Error(`Database error: ${error.message}`);
-    }
-
-    if (!data) {
-      throw new Error(`No property found with ID ${id}`);
-    }
-
-<<<<<<< HEAD
-    const property: PropertyResponse = {
-      id: data.id,
-      title: data.title,
-      description: data.description,
-      price: data.price,
-      location: {
-        address: data.location_address,
-        city: data.location_city,
-        country: data.location_country,
-        coordinates: data.location_coordinates || undefined,
-=======
+      console.error('Database delete error:', error);
+      return {
+        success: false,
+        error: 'Failed to delete property',
+        details: error,
+      };
+    }
+
+    return {
+      success: true,
+      data: true,
+    };
+  } catch (error) {
+    console.error('Property deletion error:', error);
+    return {
+      success: false,
+      error: 'Internal server error',
+      details: error,
+    };
+  }
+}
+
+/**
+ * Get properties by owner
+ */
+export async function getPropertiesByOwner(
+  ownerId: string,
+  options: PropertySearchOptions = {}
+): Promise<ServiceResponse<PropertyListResponse>> {
+  try {
+    const {
+      page = 1,
+      limit = 10,
+      sort_by = 'created_at',
+      sort_order = 'desc',
+    } = options;
+    const offset = (page - 1) * limit;
+
+    const query = supabase
+      .from('properties')
+      .select('*', { count: 'exact' })
+      .eq('owner_id', ownerId)
+      .order(sort_by, { ascending: sort_order === 'asc' })
+      .range(offset, offset + limit - 1);
+
+    const { data: properties, error, count } = await query;
+
+    if (error) {
+      console.error('Database query error:', error);
+      return {
+        success: false,
+        error: 'Failed to fetch properties',
+        details: error,
+      };
+    }
+
+    return {
+      success: true,
+      data: {
+        properties: properties as Property[],
+        total: count || 0,
+        page,
+        limit,
+      },
+    };
+  } catch (error) {
+    console.error('Get properties by owner error:', error);
+    return {
+      success: false,
+      error: 'Internal server error',
+      details: error,
+    };
+  }
+}
+
+/**
+ * Search properties with filters
+ */
+export async function searchProperties(
+  filters: PropertySearchFilters = {},
+  options: PropertySearchOptions = {}
+): Promise<ServiceResponse<PropertyListResponse>> {
+  try {
+    const {
+      page = 1,
+      limit = 10,
+      sort_by = 'created_at',
+      sort_order = 'desc',
+    } = options;
+    const offset = (page - 1) * limit;
+
+    let query = supabase
+      .from('properties')
+      .select('*', { count: 'exact' })
+      .order(sort_by, { ascending: sort_order === 'asc' })
+      .range(offset, offset + limit - 1);
+
+    // Apply filters
+    if (filters.city) {
+      query = query.ilike('city', `%${filters.city}%`);
+    }
+    if (filters.country) {
+      query = query.ilike('country', `%${filters.country}%`);
+    }
+    if (filters.min_price !== undefined) {
+      query = query.gte('price', filters.min_price);
+    }
+    if (filters.max_price !== undefined) {
+      query = query.lte('price', filters.max_price);
+    }
+    if (filters.bedrooms !== undefined) {
+      query = query.eq('bedrooms', filters.bedrooms);
+    }
+    if (filters.bathrooms !== undefined) {
+      query = query.eq('bathrooms', filters.bathrooms);
+    }
+    if (filters.max_guests !== undefined) {
+      query = query.gte('max_guests', filters.max_guests);
+    }
+    if (filters.status) {
+      query = query.eq('status', filters.status);
+    }
+    if (filters.amenities && filters.amenities.length > 0) {
+      query = query.contains('amenities', filters.amenities);
+    }
+
+    const { data: properties, error, count } = await query;
+
+    if (error) {
+      console.error('Database search error:', error);
+      return {
+        success: false,
+        error: 'Failed to search properties',
+        details: error,
+      };
+    }
+
     let filteredProperties = properties as Property[];
 
     if (filters.from && filters.to) {
@@ -346,32 +548,67 @@
         total: filteredProperties.length,
         page,
         limit,
->>>>>>> 1ce60f37
       },
-      amenities: data.amenities,
-      images: data.images,
-      bedrooms: data.bedrooms,
-      bathrooms: data.bathrooms,
-      maxGuests: data.max_guests,
-      ownerId: data.owner_id,
-      status: data.status,
-      availability: data.availability,
-      securityDeposit: data.security_deposit,
-      cancellationPolicy: data.cancellation_policy || undefined,
-      createdAt: new Date(data.created_at).toISOString(),
-      updatedAt: new Date(data.updated_at).toISOString(),
-    };
-
-    return property;
-  } catch (error: any) {
-    if (error instanceof Error) {
-      throw error;
-    }
-    console.error('Unexpected error in getPropertyById:', error);
-    throw new Error(
-      'An unexpected error occurred while retrieving the property.'
-    );
-  }
-}
-
-export default { getPropertyById };+    };
+  } catch (error) {
+    console.error('Property search error:', error);
+    return {
+      success: false,
+      error: 'Internal server error',
+      details: error,
+    };
+  }
+}
+
+/**
+ * Get allowed amenities list
+ */
+export function getAllowedAmenities(): string[] {
+  return [...ALLOWED_AMENITIES];
+}
+
+/**
+ * Update property availability
+ */
+export async function updatePropertyAvailability(
+  id: string,
+  availability: AvailabilityRange[]
+): Promise<ServiceResponse<Property>> {
+  try {
+    if (!validateAvailabilityRanges(availability)) {
+      return {
+        success: false,
+        error:
+          'Invalid availability ranges. Start date must be before end date and dates must be valid',
+      };
+    }
+
+    return await updateProperty(id, { availability });
+  } catch (error) {
+    console.error('Update availability error:', error);
+    return {
+      success: false,
+      error: 'Internal server error',
+      details: error,
+    };
+  }
+}
+
+/**
+ * Update property status
+ */
+export async function updatePropertyStatus(
+  id: string,
+  status: 'available' | 'booked' | 'maintenance'
+): Promise<ServiceResponse<Property>> {
+  try {
+    return await updateProperty(id, { status });
+  } catch (error) {
+    console.error('Update status error:', error);
+    return {
+      success: false,
+      error: 'Internal server error',
+      details: error,
+    };
+  }
+}